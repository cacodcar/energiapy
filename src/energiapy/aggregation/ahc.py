--- conflicted
+++ resolved
@@ -61,15 +61,9 @@
     """
 
 
-<<<<<<< HEAD
-def agg_hierarchial(scales: TemporalScale, scale_level: int, periods: int, include: list, cost_factor: dict = None,
-                    capacity_factor: dict = None, demand_factor: dict = None) -> Tuple[pandas.DataFrame, TemporalScale, dict]:
-    """_summary_
-=======
 def agg_hierarchial(scales: TemporalScale, scale_level: int, periods: int, include: list, price_factor: dict = None,
                     capacity_factor: dict = None, demand_factor: dict = None):
     """perform agglomerative hierarchial clustering over time-series data
->>>>>>> adbb1f3d
 
     Args:
         scales (TemporalScale): scales of the problem
@@ -241,13 +235,8 @@
         iter_ = range_list
     wcss_list = []
     for i in iter_:
-<<<<<<< HEAD
         rep_dict_iter, reduced_temporal_scale, info_dict = agg_hierarchial(scales=scenario.scales, scale_level=scale_level, periods=i,
-                                                                                 cost_factor=scenario.cost_factor, capacity_factor=scenario.capacity_factor,
-=======
-        rep_dict_iter, reduced_temporal_scale, numpy.info_dict = agg_hierarchial(scales=scenario.scales, scale_level=scale_level, periods=i,
                                                                                  price_factor=scenario.price_factor, capacity_factor=scenario.capacity_factor,
->>>>>>> adbb1f3d
                                                                                  demand_factor=scenario.demand_factor, include=include)
         wcss_list.append(info_dict['wcss_sum'])
 
